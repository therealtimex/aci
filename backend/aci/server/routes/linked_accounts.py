from typing import Annotated
from uuid import UUID

from authlib.jose import jwt
from fastapi import APIRouter, Body, Depends, Query, Request, status
from sqlalchemy.orm import Session
from starlette.responses import RedirectResponse

from aci.common.db import crud
from aci.common.db.sql_models import LinkedAccount
from aci.common.enums import SecurityScheme
from aci.common.exceptions import (
    AppConfigurationNotFound,
    AppNotFound,
    AuthenticationError,
    LinkedAccountAlreadyExists,
    LinkedAccountNotFound,
    NoImplementationFound,
    OAuth2Error,
    ProjectNotFound,
    ValidationError,
)
from aci.common.logging_setup import get_logger
from aci.common.schemas.linked_accounts import (
    LinkedAccountAPIKeyCreate,
    LinkedAccountDefaultCreate,
    LinkedAccountNoAuthCreate,
    LinkedAccountOAuth2Create,
    LinkedAccountOAuth2CreateState,
    LinkedAccountPublic,
    LinkedAccountsList,
    LinkedAccountUpdate,
    LinkedAccountWithCredentials,
)
from aci.common.schemas.security_scheme import (
    APIKeyScheme,
    APIKeySchemeCredentials,
    NoAuthSchemeCredentials,
)
from aci.server import config, quota_manager
from aci.server import dependencies as deps
from aci.server import security_credentials_manager as scm
from aci.server.oauth2_manager import OAuth2Manager

router = APIRouter()
logger = get_logger(__name__)

LINKED_ACCOUNTS_OAUTH2_CALLBACK_ROUTE_NAME = "linked_accounts_oauth2_callback"

"""
IMPORTANT NOTE:
The api endpoints (both URL design and implementation) for linked accounts are currently a bit hacky, especially for OAuth2 account type.
Will revisit and potentially refactor later once we have more time and more clarity on the requirements.
There are a few tricky parts:
- There are different types of linked accounts (OAuth2, API key, etc.) And the OAuth2 type linking flow
  is very different from the other types.
- For OAuth2 account linking, we want to support quite a few scenarios that might require different
  flows or setups. But for simplicity, we currently hack together an implementation that works for all,
  with some compromises on the security. (well, I'd say it's still secure enough for this stage but need to
  revisit and improve later.). These OAuth2 scenarios include:
  - Scenario 1: allow (our direct) client to link an OAuth2 account on developer portal.
  - Scenario 2: allow (client's) end user to link an OAuth2 account with the redirect url.
    - Scenario 2.1: Client generates the redirect url and sends it to the end user.
    - Scenario 2.2: Amid end user's conversation with the client's AI agent, the AI agent generates the
      redirect url for OAuth2 account linking. (If the App the end user needs access too is not yet authenticated)
  - Scenario 3: allow (our direct) client to generate a link to a webpage that we host for OAuth2 account linking.
    Different from Scenario 2.1, the link is not a redirect url but a link to a webpage that we host. And potentially
    can work for other types of accounting linking, e.g., allowend user to input API key.

- Also see: https://www.notion.so/Replace-authlib-to-support-both-browser-and-cli-authentication-16f8378d6a4780eda593ef149a205198
"""


@router.post("/default", response_model=LinkedAccountPublic, include_in_schema=False)
async def link_account_with_aci_default_credentials(
    context: Annotated[deps.RequestContext, Depends(deps.get_request_context)],
    body: Annotated[LinkedAccountDefaultCreate, Body()],
) -> LinkedAccount:
    """
    Create a linked account under an App using default credentials (e.g., API key, OAuth2, etc.)
    provided by ACI.
    If there is no default credentials provided by ACI for the specific App, the linked account will not be created,
    and an error will be returned.
    """
    logger.info(
        f"Linking account with ACI default credentials, "
        f"app_name={body.app_name}, "
        f"linked_account_owner_id={body.linked_account_owner_id}"
    )
    # TODO: some duplicate code with other linked account creation routes
    app_configuration = crud.app_configurations.get_app_configuration(
        context.db_session, context.project.id, body.app_name
    )
    if not app_configuration:
        logger.error(
            f"Failed to link account with ACI default credentials, app configuration not found, "
            f"app_name={body.app_name}"
        )
        raise AppConfigurationNotFound(
            f"configuration for app={body.app_name} not found, please configure the app first {config.DEV_PORTAL_URL}/apps/{body.app_name}"
        )

    # need to make sure the App actully has default credentials provided by ACI
    app_default_credentials = app_configuration.app.default_security_credentials_by_scheme.get(
        app_configuration.security_scheme
    )
    if not app_default_credentials:
        logger.error(
            f"Failed to link account with ACI default credentials, no default credentials provided by ACI, "
            f"app_name={body.app_name} "
            f"security_scheme={app_configuration.security_scheme}"
        )
        # TODO: consider choosing a different exception type?
        raise NoImplementationFound(
            f"No default credentials provided by ACI for app={body.app_name}, "
            f"security_scheme={app_configuration.security_scheme}"
        )

    linked_account = crud.linked_accounts.get_linked_account(
        context.db_session,
        context.project.id,
        body.app_name,
        body.linked_account_owner_id,
    )
    # TODO: same as OAuth2 linked account creation, we might want to separate the logic for updating and creating a linked account
    # or give warning to clients if the linked account already exists to avoid accidental overwriting the account
    if linked_account:
        # TODO: support updating any type of linked account to use ACI default credentials
        logger.error(
            f"Failed to link account with ACI default credentials, linked account already exists, "
            f"linked_account_owner_id={body.linked_account_owner_id} "
            f"app_name={body.app_name}"
        )
        raise LinkedAccountAlreadyExists(
            f"linked account with linked_account_owner_id={body.linked_account_owner_id} already exists for app={body.app_name}"
        )
    else:
        # Enforce linked accounts quota before creating new account
        quota_manager.enforce_linked_accounts_creation_quota(
            context.db_session, context.project.org_id, body.linked_account_owner_id
        )

        logger.info(
            f"Creating linked account with ACI default credentials, "
            f"linked_account_owner_id={body.linked_account_owner_id}, "
            f"app_name={body.app_name}"
        )
        linked_account = crud.linked_accounts.create_linked_account(
            context.db_session,
            context.project.id,
            body.app_name,
            body.linked_account_owner_id,
            app_configuration.security_scheme,
            enabled=True,
        )
    context.db_session.commit()

    return linked_account


@router.post("/no-auth", response_model=LinkedAccountPublic)
async def link_account_with_no_auth(
    context: Annotated[deps.RequestContext, Depends(deps.get_request_context)],
    body: LinkedAccountNoAuthCreate,
) -> LinkedAccount:
    """
    Create a linked account under an App that requires no authentication.
    """
    logger.info(
        f"Linking no_auth account, app_name={body.app_name}, "
        f"linked_account_owner_id={body.linked_account_owner_id}"
    )
    # TODO: duplicate code with other linked account creation routes, refactor later
    app_configuration = crud.app_configurations.get_app_configuration(
        context.db_session, context.project.id, body.app_name
    )
    if not app_configuration:
        logger.error(
            f"Failed to link no_auth account, app configuration not found, app_name={body.app_name}"
        )
        raise AppConfigurationNotFound(
            f"configuration for app={body.app_name} not found, please configure the app first {config.DEV_PORTAL_URL}/apps/{body.app_name}"
        )
    if app_configuration.security_scheme != SecurityScheme.NO_AUTH:
        logger.error(
            f"Failed to link no_auth account, app configuration security scheme is not no_auth, "
            f"app_name={body.app_name} security_scheme={app_configuration.security_scheme}"
        )
        raise NoImplementationFound(
            f"the security_scheme configured for app={body.app_name} is "
            f"{app_configuration.security_scheme}, not no_auth"
        )
    linked_account = crud.linked_accounts.get_linked_account(
        context.db_session,
        context.project.id,
        body.app_name,
        body.linked_account_owner_id,
    )
    if linked_account:
        logger.error(
            f"Failed to link no_auth account, linked account already exists, "
            f"linked_account_owner_id={body.linked_account_owner_id} app_name={body.app_name}"
        )
        raise LinkedAccountAlreadyExists(
            f"linked account with linked_account_owner_id={body.linked_account_owner_id} already exists for app={body.app_name}"
        )
    else:
        # Enforce linked accounts quota before creating new account
        quota_manager.enforce_linked_accounts_creation_quota(
            context.db_session, context.project.org_id, body.linked_account_owner_id
        )

        logger.info(
            f"Creating no_auth linked account, "
            f"linked_account_owner_id={body.linked_account_owner_id}, "
            f"app_name={body.app_name}"
        )
        linked_account = crud.linked_accounts.create_linked_account(
            context.db_session,
            context.project.id,
            body.app_name,
            body.linked_account_owner_id,
            SecurityScheme.NO_AUTH,
            NoAuthSchemeCredentials(),
            enabled=True,
        )

    context.db_session.commit()

    return linked_account


@router.post("/api-key", response_model=LinkedAccountPublic)
async def link_account_with_api_key(
    context: Annotated[deps.RequestContext, Depends(deps.get_request_context)],
    body: LinkedAccountAPIKeyCreate,
) -> LinkedAccount:
    """
    Create a linked account under an API key based App.
    """
    logger.info(
        f"Linking api_key account, app_name={body.app_name}, "
        f"linked_account_owner_id={body.linked_account_owner_id}"
    )
    app_configuration = crud.app_configurations.get_app_configuration(
        context.db_session, context.project.id, body.app_name
    )
    if not app_configuration:
        logger.error(
            f"Failed to link api_key account, app configuration not found, app_name={body.app_name}"
        )
        raise AppConfigurationNotFound(
            f"configuration for app={body.app_name} not found, please configure the app first {config.DEV_PORTAL_URL}/apps/{body.app_name}"
        )
    # TODO: for now we require the security_schema used for accounts under an App must be the same as the security_schema configured in the app
    # configuration. But in the future, we might lift this restriction and allow any security_schema as long as the App supports it.
    if app_configuration.security_scheme != SecurityScheme.API_KEY:
        logger.error(
            f"Failed to link api_key account, app configuration security scheme is, "
            f"{app_configuration.security_scheme} instead of api_key "
            f"app_name={body.app_name} security_scheme={app_configuration.security_scheme}"
        )
        # TODO: consider choosing a different exception type?
        raise NoImplementationFound(
            f"the security_scheme configured for app={body.app_name} is "
            f"{app_configuration.security_scheme}, not api_key"
        )

    # Check if the app requires api_host_url but none was provided
<<<<<<< HEAD
    try:
        api_key_scheme = APIKeyScheme.model_validate(
            app_configuration.app.security_schemes[SecurityScheme.API_KEY]
        )
        if api_key_scheme.requires_api_host_url and not body.api_host_url:
            logger.error(
                f"Failed to link api_key account, app requires api_host_url but none provided, "
                f"app_name={body.app_name}"
            )
            raise NoImplementationFound(
                f"App {body.app_name} requires api_host_url to be provided, "
                f"but none was provided in the request. Please provide api_host_url."
            )
    except Exception as e:
        logger.warning(f"Error parsing APIKeyScheme for app {body.app_name}: {e}")
=======
    api_key_scheme = APIKeyScheme.model_validate(
        app_configuration.app.security_schemes[SecurityScheme.API_KEY]
    )
    if api_key_scheme.requires_api_host_url and not body.api_host_url:
        logger.error(
            f"Failed to link api_key account, app requires api_host_url but none provided, "
            f"app_name={body.app_name}"
        )
        raise ValidationError(
            f"App {body.app_name} requires api_host_url to be provided, "
            f"but none was provided in the request. Please provide api_host_url."
        )
>>>>>>> 4298e229

    linked_account = crud.linked_accounts.get_linked_account(
        context.db_session,
        context.project.id,
        body.app_name,
        body.linked_account_owner_id,
    )
    security_credentials = APIKeySchemeCredentials(
        secret_key=body.api_key,
        api_host_url=body.api_host_url,
    )
    # TODO: same as other linked account creation, we might want to separate the logic for updating and creating a linked account
    # or give warning to clients if the linked account already exists to avoid accidental overwriting the account
    if linked_account:
        # TODO: support updating api_key linked account
        logger.error(
            f"Failed to link api_key account, linked account already exists, "
            f"linked_account_owner_id={body.linked_account_owner_id} app_name={body.app_name}"
        )
        raise LinkedAccountAlreadyExists(
            f"linked account with linked_account_owner_id={body.linked_account_owner_id} already exists for app={body.app_name}"
        )
    else:
        # Enforce linked accounts quota before creating new account
        quota_manager.enforce_linked_accounts_creation_quota(
            context.db_session, context.project.org_id, body.linked_account_owner_id
        )

        logger.info(
            f"Creating api_key linked account, "
            f"linked_account_owner_id={body.linked_account_owner_id}, "
            f"app_name={body.app_name}"
        )
        linked_account = crud.linked_accounts.create_linked_account(
            context.db_session,
            context.project.id,
            body.app_name,
            body.linked_account_owner_id,
            SecurityScheme.API_KEY,
            security_credentials,
            enabled=True,
        )

    context.db_session.commit()

    return linked_account


@router.get("/oauth2")
async def link_oauth2_account(
    request: Request,
    context: Annotated[deps.RequestContext, Depends(deps.get_request_context)],
    query_params: Annotated[LinkedAccountOAuth2Create, Query()],
) -> dict:
    """
    Start an OAuth2 account linking process.
    It will return a redirect url (as a string, instead of RedirectResponse) to the OAuth2 provider's authorization endpoint.
    """
    app_configuration = crud.app_configurations.get_app_configuration(
        context.db_session, context.project.id, query_params.app_name
    )
    if not app_configuration:
        logger.error(
            f"Failed to link OAuth2 account, app configuration not found, "
            f"app_name={query_params.app_name}"
        )
        raise AppConfigurationNotFound(
            f"configuration for app={query_params.app_name} not found, please configure the app first {config.DEV_PORTAL_URL}/apps/{query_params.app_name}"
        )
    # TODO: for now we require the security_schema used for accounts under an App must be the same as the security_schema configured in the app
    # configuration. But in the future, we might lift this restriction and allow any security_schema as long the App supports it.
    if app_configuration.security_scheme != SecurityScheme.OAUTH2:
        logger.error(
            f"Failed to link OAuth2 account, app configuration security scheme is not OAuth2, "
            f"app_name={query_params.app_name} security_scheme={app_configuration.security_scheme}"
        )
        raise NoImplementationFound(
            f"The security_scheme configured in app={query_params.app_name} is "
            f"{app_configuration.security_scheme}, not OAuth2"
        )

    # Enforce linked accounts quota before creating new account
    quota_manager.enforce_linked_accounts_creation_quota(
        context.db_session, context.project.org_id, query_params.linked_account_owner_id
    )

    oauth2_scheme = scm.get_app_configuration_oauth2_scheme(
        app_configuration.app, app_configuration
    )

    oauth2_manager = OAuth2Manager(
        app_name=query_params.app_name,
        client_id=oauth2_scheme.client_id,
        client_secret=oauth2_scheme.client_secret,
        scope=oauth2_scheme.scope,
        authorize_url=oauth2_scheme.authorize_url,
        access_token_url=oauth2_scheme.access_token_url,
        refresh_token_url=oauth2_scheme.refresh_token_url,
        token_endpoint_auth_method=oauth2_scheme.token_endpoint_auth_method,
    )

    path = request.url_for(LINKED_ACCOUNTS_OAUTH2_CALLBACK_ROUTE_NAME).path
    redirect_uri = oauth2_scheme.redirect_url or f"{config.REDIRECT_URI_BASE}{path}"

    # create and encode the state payload.
    # NOTE: the state payload is jwt encoded (signed), but it's not encrypted, anyone can decode it
    # TODO: add expiration check to the state payload for extra security
    oauth2_state = LinkedAccountOAuth2CreateState(
        app_name=query_params.app_name,
        project_id=context.project.id,
        linked_account_owner_id=query_params.linked_account_owner_id,
        client_id=oauth2_scheme.client_id,
        redirect_uri=redirect_uri,
        code_verifier=OAuth2Manager.generate_code_verifier(),
        after_oauth2_link_redirect_url=query_params.after_oauth2_link_redirect_url,
    )
    oauth2_state_jwt = jwt.encode(
        {"alg": config.JWT_ALGORITHM},
        oauth2_state.model_dump(mode="json", exclude_none=True),
        config.SIGNING_KEY,
    ).decode()  # decode() is needed to convert the bytes to a string (not decoding the jwt payload) for this jwt library.

    authorization_url = await oauth2_manager.create_authorization_url(
        redirect_uri=redirect_uri,
        state=oauth2_state_jwt,
        code_verifier=oauth2_state.code_verifier,
    )

    # rewrite the authorization url for some apps that need special handling
    # TODO: this is hacky and need to refactor this in the future
    authorization_url = OAuth2Manager.rewrite_oauth2_authorization_url(
        query_params.app_name, authorization_url
    )

    logger.info(f"Linking oauth2 account with authorization_url={authorization_url}")
    return {"url": authorization_url}


@router.get(
    "/oauth2/callback",
    name=LINKED_ACCOUNTS_OAUTH2_CALLBACK_ROUTE_NAME,
    response_model=LinkedAccountWithCredentials,
    response_model_exclude_none=True,
)
async def linked_accounts_oauth2_callback(
    request: Request,
    db_session: Annotated[Session, Depends(deps.yield_db_session)],
) -> LinkedAccount | RedirectResponse:
    """
    Callback endpoint for OAuth2 account linking.
    - A linked account (with necessary credentials from the OAuth2 provider) will be created in the database.
    """
    # check for errors
    error = request.query_params.get("error")
    error_description = request.query_params.get("error_description")
    if error:
        logger.error(
            f"OAuth2 account linking callback received, error={error}, "
            f"error_description={error_description}"
        )
        raise OAuth2Error(
            f"oauth2 account linking callback error: {error}, error_description: {error_description}"
        )

    # check for code
    code = request.query_params.get("code")
    if not code:
        logger.error("OAuth2 account linking callback received, missing code")
        raise OAuth2Error("missing code parameter during account linking")

    # check for state
    state_jwt = request.query_params.get("state")
    if not state_jwt:
        logger.error(
            "OAuth2 account linking callback received, missing state",
        )
        raise OAuth2Error("missing state parameter during account linking")

    # decode the state payload
    try:
        state = LinkedAccountOAuth2CreateState.model_validate(
            jwt.decode(state_jwt, config.SIGNING_KEY)
        )
        logger.info(
            f"OAuth2 account linking callback received, decoded state={state.model_dump(exclude_none=True)}",
        )
    except Exception as e:
        logger.exception(f"Failed to decode OAuth2 state, error={e}")
        raise AuthenticationError("invalid state parameter during account linking") from e

    # check if the app exists
    app = crud.apps.get_app(db_session, state.app_name, False, False)
    if not app:
        logger.error(
            f"Unable to continue with account linking, app not found app_name={state.app_name}"
        )
        raise AppNotFound(f"app={state.app_name} not found")

    # check app configuration
    # - exists
    # - configuration is OAuth2
    # - client_id matches the one used at the start of the OAuth2 flow
    app_configuration = crud.app_configurations.get_app_configuration(
        db_session, state.project_id, state.app_name
    )
    if not app_configuration:
        logger.error(
            f"Unable to continue with account linking, app configuration not found "
            f"app_name={state.app_name}"
        )
        raise AppConfigurationNotFound(f"app configuration for app={state.app_name} not found")
    if app_configuration.security_scheme != SecurityScheme.OAUTH2:
        logger.error(
            f"Unable to continue with account linking, app configuration is not OAuth2 "
            f"app_name={state.app_name}"
        )
        raise NoImplementationFound(f"app configuration for app={state.app_name} is not OAuth2")

    # create oauth2 manager
    oauth2_scheme = scm.get_app_configuration_oauth2_scheme(
        app_configuration.app, app_configuration
    )
    if oauth2_scheme.client_id != state.client_id:
        logger.error(
            f"Unable to continue with account linking, client_id of state doesn't match client_id of app configuration "
            f"app_name={state.app_name} "
            f"client_id={oauth2_scheme.client_id} "
            f"state_client_id={state.client_id}"
        )
        raise OAuth2Error("client_id mismatch during account linking")

    oauth2_manager = OAuth2Manager(
        app_name=state.app_name,
        client_id=oauth2_scheme.client_id,
        client_secret=oauth2_scheme.client_secret,
        scope=oauth2_scheme.scope,
        authorize_url=oauth2_scheme.authorize_url,
        access_token_url=oauth2_scheme.access_token_url,
        refresh_token_url=oauth2_scheme.refresh_token_url,
        token_endpoint_auth_method=oauth2_scheme.token_endpoint_auth_method,
    )

    token_response = await oauth2_manager.fetch_token(
        redirect_uri=state.redirect_uri,
        code=code,
        code_verifier=state.code_verifier,
    )
    security_credentials = oauth2_manager.parse_fetch_token_response(token_response)

    # if the linked account already exists, update it, otherwise create a new one
    # TODO: consider separating the logic for updating and creating a linked account or give warning to clients
    # if the linked account already exists to avoid accidental overwriting the account
    # TODO: try/except, retry?
    linked_account = crud.linked_accounts.get_linked_account(
        db_session,
        state.project_id,
        state.app_name,
        state.linked_account_owner_id,
    )
    if linked_account:
        logger.info(
            f"Updating oauth2 credentials for linked account, linked_account_id={linked_account.id}"
        )
        linked_account = crud.linked_accounts.update_linked_account_credentials(
            db_session, linked_account, security_credentials
        )
    else:
        # Get the organization ID from the project
        project = crud.projects.get_project(db_session, state.project_id)
        if not project:
            logger.error(
                f"project not found when creating linked account project_id={state.project_id}"
            )
            raise ProjectNotFound(f"Project with ID {state.project_id} not found")
        org_id = project.org_id
        # Enforce linked accounts quota before creating new account
        quota_manager.enforce_linked_accounts_creation_quota(
            db_session, org_id, state.linked_account_owner_id
        )

        logger.info(
            f"Creating oauth2 linked account, "
            f"app_name={state.app_name}, "
            f"linked_account_owner_id={state.linked_account_owner_id}"
        )
        linked_account = crud.linked_accounts.create_linked_account(
            db_session,
            project_id=state.project_id,
            app_name=state.app_name,
            linked_account_owner_id=state.linked_account_owner_id,
            security_scheme=SecurityScheme.OAUTH2,
            security_credentials=security_credentials,
            enabled=True,
        )
    db_session.commit()

    if state.after_oauth2_link_redirect_url:
        return RedirectResponse(
            url=state.after_oauth2_link_redirect_url, status_code=status.HTTP_302_FOUND
        )

    return linked_account


# TODO: add pagination
@router.get("", response_model=list[LinkedAccountPublic])
async def list_linked_accounts(
    context: Annotated[deps.RequestContext, Depends(deps.get_request_context)],
    query_params: Annotated[LinkedAccountsList, Query()],
) -> list[LinkedAccount]:
    """
    List all linked accounts.
    - Optionally filter by app_name and linked_account_owner_id.
    - app_name + linked_account_owner_id can uniquely identify a linked account.
    - This can be an alternatively way to GET /linked-accounts/{linked_account_id} for getting a specific linked account.
    """

    linked_accounts = crud.linked_accounts.get_linked_accounts(
        context.db_session,
        context.project.id,
        query_params.app_name,
        query_params.linked_account_owner_id,
    )

    return linked_accounts


@router.get(
    "/{linked_account_id}",
    response_model=LinkedAccountWithCredentials,
    response_model_exclude_none=True,
)
async def get_linked_account(
    context: Annotated[deps.RequestContext, Depends(deps.get_request_context)],
    linked_account_id: UUID,
) -> LinkedAccount:
    """
    Get a linked account by its id.
    - linked_account_id uniquely identifies a linked account across the platform.
    """
    logger.info(f"Get linked account, linked_account_id={linked_account_id}")
    # validations
    linked_account = crud.linked_accounts.get_linked_account_by_id_under_project(
        context.db_session, linked_account_id, context.project.id
    )
    if not linked_account:
        logger.error(f"Linked account not found, linked_account_id={linked_account_id}")
        raise LinkedAccountNotFound(f"linked account={linked_account_id} not found")

    # Get the app configuration to check and refresh credentials if needed
    app_configuration = crud.app_configurations.get_app_configuration(
        context.db_session, context.project.id, linked_account.app.name
    )
    if not app_configuration:
        logger.error(
            "app configuration not found",
        )
        raise AppConfigurationNotFound(
            f"app configuration for app={linked_account.app.name} not found"
        )

    security_credentials_response = await scm.get_security_credentials(
        linked_account.app, app_configuration, linked_account
    )
    scm.update_security_credentials(
        context.db_session, linked_account.app, linked_account, security_credentials_response
    )
    logger.info(
        f"Fetched security credentials for linked account, linked_account_id={linked_account.id}, "
        f"is_updated={security_credentials_response.is_updated}"
    )
    context.db_session.commit()

    return linked_account


@router.delete("/{linked_account_id}", status_code=status.HTTP_204_NO_CONTENT)
async def delete_linked_account(
    context: Annotated[deps.RequestContext, Depends(deps.get_request_context)],
    linked_account_id: UUID,
) -> None:
    """
    Delete a linked account by its id.
    """
    logger.info(f"Delete linked account, linked_account_id={linked_account_id}")
    linked_account = crud.linked_accounts.get_linked_account_by_id_under_project(
        context.db_session, linked_account_id, context.project.id
    )
    if not linked_account:
        logger.error(f"Linked account not found, linked_account_id={linked_account_id}")
        raise LinkedAccountNotFound(f"linked account={linked_account_id} not found")

    crud.linked_accounts.delete_linked_account(context.db_session, linked_account)

    context.db_session.commit()


@router.patch("/{linked_account_id}", response_model=LinkedAccountPublic)
async def update_linked_account(
    context: Annotated[deps.RequestContext, Depends(deps.get_request_context)],
    linked_account_id: UUID,
    body: LinkedAccountUpdate,
) -> LinkedAccount:
    """
    Update a linked account.
    """
    logger.info(f"Update linked account, linked_account_id={linked_account_id}")
    linked_account = crud.linked_accounts.get_linked_account_by_id_under_project(
        context.db_session, linked_account_id, context.project.id
    )
    if not linked_account:
        logger.error(f"Linked account not found, linked_account_id={linked_account_id}")
        raise LinkedAccountNotFound(f"Linked account={linked_account_id} not found")

    linked_account = crud.linked_accounts.update_linked_account(
        context.db_session, linked_account, body
    )
    context.db_session.commit()

    return linked_account<|MERGE_RESOLUTION|>--- conflicted
+++ resolved
@@ -267,23 +267,6 @@
         )
 
     # Check if the app requires api_host_url but none was provided
-<<<<<<< HEAD
-    try:
-        api_key_scheme = APIKeyScheme.model_validate(
-            app_configuration.app.security_schemes[SecurityScheme.API_KEY]
-        )
-        if api_key_scheme.requires_api_host_url and not body.api_host_url:
-            logger.error(
-                f"Failed to link api_key account, app requires api_host_url but none provided, "
-                f"app_name={body.app_name}"
-            )
-            raise NoImplementationFound(
-                f"App {body.app_name} requires api_host_url to be provided, "
-                f"but none was provided in the request. Please provide api_host_url."
-            )
-    except Exception as e:
-        logger.warning(f"Error parsing APIKeyScheme for app {body.app_name}: {e}")
-=======
     api_key_scheme = APIKeyScheme.model_validate(
         app_configuration.app.security_schemes[SecurityScheme.API_KEY]
     )
@@ -296,7 +279,6 @@
             f"App {body.app_name} requires api_host_url to be provided, "
             f"but none was provided in the request. Please provide api_host_url."
         )
->>>>>>> 4298e229
 
     linked_account = crud.linked_accounts.get_linked_account(
         context.db_session,
